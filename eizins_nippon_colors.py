import base64
import colorsys
import json
import math
from dataclasses import dataclass, asdict
from io import BytesIO
from pathlib import Path

import numpy
from PIL import Image
from colormath.color_conversions import convert_color
from colormath.color_diff import delta_e_cie2000
from colormath.color_objects import sRGBColor, LabColor

from eizin_profolio import EizinWork
from nippon_colors import NipponColor
<<<<<<< HEAD
from tqdm import tqdm
=======
>>>>>>> eb37020a


def patch_asscalar(a):
    return a.item()


setattr(numpy, "asscalar", patch_asscalar)


def load_json_file(filename):
    """Load and parse a JSON file."""
    with open(filename, "r", encoding="utf-8") as f:
        return json.load(f)


def to_image(base64_string: str) -> Image:
    """Decode base64 string to PIL Image."""
    image_data = base64.b64decode(base64_string)
    image = Image.open(BytesIO(image_data))
    return image


def hex_to_rgb(hex_color: str) -> tuple[int, ...]:
    """Convert hex color to RGB tuple."""
    hex_color = hex_color.lstrip("#")
    return tuple(int(hex_color[i : i + 2], 16) for i in (0, 2, 4))


def rgb_to_hex(rgb: tuple[int, int, int]) -> str:
    """Convert RGB tuple to hex string."""
    return f"{rgb[0]:02x}{rgb[1]:02x}{rgb[2]:02x}"


def color_distance(color1: str, color2: str) -> float:
    """
    Calculates the perceptual color difference between two RGB colors using the CIEDE2000 formula.
    This is a highly accurate, industry-standard metric for determining how different two colors
    appear to the human eye. The calculation is done in the perceptually uniform CIELAB color space.
    A lower Delta E (ΔE) value means the colors are more similar.
    - ΔE < 1.0: Difference is not perceptible by the human eye.
    - 1.0 < ΔE < 2.0: Perceptible only through close observation.
    - 2.0 < ΔE < 10.0: Perceptible at a glance.
    Args:
        color1: A tuple representing the first RGB color (R, G, B) from 0-255.
        color2: A tuple representing the second RGB color (R, G, B) from 0-255.
    Returns:
        The perceptual difference (Delta E 2000) between the two colors as a float.
    """
    # Create sRGBColor objects from the 0-255 integer tuples.
    # colormath requires RGB values to be normalized to a 0.0-1.0 scale.
    color1_rgb = sRGBColor.new_from_rgb_hex(color1)
    color2_rgb = sRGBColor.new_from_rgb_hex(color2)
    # Convert the sRGB color objects to the CIELAB color space.
    # The Delta E 2000 formula operates on colors in this space.
    color1_lab = convert_color(color1_rgb, LabColor)
    color2_lab = convert_color(color2_rgb, LabColor)
    # Calculate the Delta E 2000 color difference.
    delta_e = delta_e_cie2000(color1_lab, color2_lab)
    return float(delta_e)


def dominant_colors(image: Image, num_colors=10):
    """Extract dominant colors from an image using color quantization."""
    if image.mode != "RGB":
        image = image.convert("RGB")
    quantized = image.quantize(colors=num_colors)
    palette = quantized.getpalette()
    colors = []
    for i in range(num_colors):
        r = palette[i * 3]
        g = palette[i * 3 + 1]
        b = palette[i * 3 + 2]
        colors.append((r, g, b))
    return colors


def significant_colors(
    image: Image.Image, colors: list[tuple[int, int, int]]
) -> list[str]:
    """
    Calculates the visual significance of dominant colors based on area, saliency, and position.
    Returns a list of tuples: [(significance_score, color), ...], sorted by significance.
    """
    # 1. Assign each pixel to the nearest dominant color
    pixel_map = image.load()
    color_assignments = {}  # Will store data for each dominant color
    for color in colors:
        color_assignments[color] = {"count": 0, "positions": []}
    # A simple way to map pixels to dominant colors (can be slow, better with numpy)
    for x in range(image.width):
        for y in range(image.height):
            pixel_rgb = pixel_map[x, y]
            # In a real scenario, use a proper color distance function here!
            # For simplicity, let's find the closest dominant color
            closest_color = min(
                colors, key=lambda c: sum((a - b) ** 2 for a, b in zip(c, pixel_rgb))
            )

            color_assignments[closest_color]["count"] += 1
            color_assignments[closest_color]["positions"].append((x, y))
    # 2. Calculate scores for each factor
    total_pixels = image.width * image.height
    img_center = (image.width / 2, image.height / 2)
    max_dist = math.sqrt(img_center[0] ** 2 + img_center[1] ** 2)
    color_scores = []
    for color, data in color_assignments.items():
        if data["count"] == 0:
            continue
        # Area score
        proportion = data["count"] / total_pixels
        # Saliency score (using Saturation from HSL)
        # Normalize RGB from 0-255 to 0-1 for colorsys
        r, g, b = [v / 255.0 for v in color]
        _, _, saturation = colorsys.rgb_to_hls(r, g, b)
        # Position score
        if data["positions"]:
            avg_x = sum(p[0] for p in data["positions"]) / data["count"]
            avg_y = sum(p[1] for p in data["positions"]) / data["count"]
            dist_from_center = math.sqrt(
                (avg_x - img_center[0]) ** 2 + (avg_y - img_center[1]) ** 2
            )
            position_score = 1.0 - (dist_from_center / max_dist)
        else:
            position_score = 0
        # 3. Combine with weights
        w_area = 0.5
        w_saliency = 0.3
        w_position = 0.2
        final_score = (
            (w_area * proportion)
            + (w_saliency * saturation)
            + (w_position * position_score)
        )
        color_scores.append((final_score, rgb_to_hex(color)))
    # 4. Sort by final score
    color_scores.sort(key=lambda item: item[0], reverse=True)
    return color_scores


def find_closest_nippon_colors(
    target_rgb, nippon_colors: list[NipponColor], closest_n=5
) -> list[tuple[NipponColor, float]]:
    """Find the closest n nippon color to the target RGB color."""
    color_and_distance = []
    for color in nippon_colors:
        distance = color_distance(target_rgb, color.hex_rgb)
        color_and_distance.append((color, distance))
    color_and_distance.sort(key=lambda x: x[1])
    return color_and_distance[:closest_n]


@dataclass
class ColorWithSignificanceScore:
    hex_rgb_color: str
    significance_score: float
    nippon_colors_alternatives: list[tuple[NipponColor, float]]

    @classmethod
    def with_eizins_nippon_colors_alternatives(
        cls,
        hex_rgb_color: str,
        significance_score: float,
        nippon_colors: list[NipponColor],
    ):
        nippon_colors_alternatives = find_closest_nippon_colors(
            hex_rgb_color, nippon_colors
        )
        return ColorWithSignificanceScore(
            hex_rgb_color, significance_score, nippon_colors_alternatives
        )


@dataclass
class EizinsNipponColors:
    piece: EizinWork
    significant_colors: list[ColorWithSignificanceScore]

    @classmethod
    def from_eizin_work(cls, piece: EizinWork, nippon_colors: list[NipponColor]):
        print(f"Processing {piece.title}")
        image = to_image(piece.base64_encoded_img)
        visually_significant_colors = significant_colors(image, dominant_colors(image))
        return cls(
            piece,
            [
                ColorWithSignificanceScore.with_eizins_nippon_colors_alternatives(
                    hex_color, score, nippon_colors
                )
                for (score, hex_color) in visually_significant_colors
            ],
        )


def main():
    nippon_colors = NipponColor.load(Path("nippon_colors.json"))
<<<<<<< HEAD
    profolio = tqdm(
        [
            piece
            for piece in EizinWork.load_profolio(Path("eizin_profolio.json"))
            if piece.base64_encoded_img
        ]
    )
    eizins_nippon_colors = []
    for piece in profolio:
        eizins_nippon_colors.append(
            EizinsNipponColors.from_eizin_work(piece, nippon_colors)
        )
    with open("eizins_nippon_colors.jsonl", "w") as f:
        for enc in eizins_nippon_colors:
            print(json.dumps(asdict(enc), ensure_ascii=False), file=f, flush=True)
=======
    profolio = EizinWork.load_profolio(Path("eizin_profolio.json"))
    eizins_nippon_colors = [
        EizinsNipponColors.from_eizin_work(piece, nippon_colors) for piece in profolio
    ]
    with open("eizins_nippon_colors.json", "w") as f:
        json.dump(eizins_nippon_colors, f, indent=2, ensure_ascii=False, default=asdict)
>>>>>>> eb37020a


if __name__ == "__main__":
    main()<|MERGE_RESOLUTION|>--- conflicted
+++ resolved
@@ -14,10 +14,7 @@
 
 from eizin_profolio import EizinWork
 from nippon_colors import NipponColor
-<<<<<<< HEAD
 from tqdm import tqdm
-=======
->>>>>>> eb37020a
 
 
 def patch_asscalar(a):
@@ -48,7 +45,7 @@
 
 def rgb_to_hex(rgb: tuple[int, int, int]) -> str:
     """Convert RGB tuple to hex string."""
-    return f"{rgb[0]:02x}{rgb[1]:02x}{rgb[2]:02x}"
+    return '{:02X}{:02X}{:02X}'.format(rgb[0], rgb[1], rgb[2])
 
 
 def color_distance(color1: str, color2: str) -> float:
@@ -213,7 +210,6 @@
 
 def main():
     nippon_colors = NipponColor.load(Path("nippon_colors.json"))
-<<<<<<< HEAD
     profolio = tqdm(
         [
             piece
@@ -229,14 +225,6 @@
     with open("eizins_nippon_colors.jsonl", "w") as f:
         for enc in eizins_nippon_colors:
             print(json.dumps(asdict(enc), ensure_ascii=False), file=f, flush=True)
-=======
-    profolio = EizinWork.load_profolio(Path("eizin_profolio.json"))
-    eizins_nippon_colors = [
-        EizinsNipponColors.from_eizin_work(piece, nippon_colors) for piece in profolio
-    ]
-    with open("eizins_nippon_colors.json", "w") as f:
-        json.dump(eizins_nippon_colors, f, indent=2, ensure_ascii=False, default=asdict)
->>>>>>> eb37020a
 
 
 if __name__ == "__main__":
